list( APPEND CMAKE_MODULE_PATH ${CMAKE_SOURCE_DIR}/cmake )

set( APP multapp )

add_executable( ${APP} "${APP}.cpp" )


target_link_libraries( ${APP} 
<<<<<<< HEAD
                       raft
                       ${VL_LIB}
		       ${M5_LIB}	
=======
                       raft                       
                       demangle
                       affinity
>>>>>>> 8c39cc62
                       ${CMAKE_THREAD_LIBS_INIT} 
                       ${CMAKE_QTHREAD_LIBS}
                       )<|MERGE_RESOLUTION|>--- conflicted
+++ resolved
@@ -6,15 +6,11 @@
 
 
 target_link_libraries( ${APP} 
-<<<<<<< HEAD
-                       raft
                        ${VL_LIB}
-		       ${M5_LIB}	
-=======
+		               ${M5_LIB}
                        raft                       
                        demangle
                        affinity
->>>>>>> 8c39cc62
                        ${CMAKE_THREAD_LIBS_INIT} 
                        ${CMAKE_QTHREAD_LIBS}
                        )