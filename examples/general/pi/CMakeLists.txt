--- conflicted
+++ resolved
@@ -7,14 +7,10 @@
 
 
 target_link_libraries( ${APP} 
-<<<<<<< HEAD
                        ${VL_LIB}
-		       ${M5_LIB}	
-                       raft
-=======
+		               ${M5_LIB}
                        raft                       
                        demangle
->>>>>>> 8c39cc62
                        cmdargs
                        affinity
                        ${CMAKE_THREAD_LIBS_INIT} 
