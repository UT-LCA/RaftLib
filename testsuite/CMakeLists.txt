--- conflicted
+++ resolved
@@ -51,11 +51,8 @@
      twiceAdd
      disconnectedGraph 
      demangle
-<<<<<<< HEAD
      allocate_s_string
-=======
      allpush
->>>>>>> 12d9c55f
      )
 
 if( BUILDRANDOM )
