/**
 * port.hpp -
 * @author: Jonathan Beard
 * @version: Thu Aug 28 09:55:47 2014
 *
 * Copyright 2014 Jonathan Beard
 *
 * Licensed under the Apache License, Version 2.0 (the "License");
 * you may not use this file except in compliance with the License.
 * You may obtain a copy of the License at:
 *
 *   http://www.apache.org/licenses/LICENSE-2.0
 *
 * Unless required by applicable law or agreed to in writing, software
 * distributed under the License is distributed on an "AS IS" BASIS,
 * WITHOUT WARRANTIES OR CONDITIONS OF ANY KIND, either express or implied.
 * See the License for the specific language governing permissions and
 * limitations under the License.
 */
#ifndef RAFTPORT_HPP
#define RAFTPORT_HPP  1
#include <algorithm>
#include <map>
#include <vector>
#include <string>
#include <utility>
#include <typeinfo>
#include <typeindex>
#include <functional>
#include <utility>

#include "portbase.hpp"
#include "ringbuffertypes.hpp"
#include "fifo.hpp"
#include "port_info.hpp"
#include "ringbuffer.tcc"
#include "port_info_types.hpp"
#include "portmap_t.hpp"
#include "portiterator.hpp"
#include "portexception.hpp"
#include "defs.hpp"
#include "demangle.hpp"

/** needed for friending below **/
class MapBase;
class roundrobin;
class basic_parallel;
class GraphTools;
/** need to pre-declare this **/
namespace raft
{
    class map;
    class kernel;
    class parallel_k;
    template < class T, class method > class join;
    template < class T, class method > class split;
}


/** some helper functions for recursive port adding **/
template < class T, class PORT >
void add_port_helper( PORT &port )
{
    UNUSED( port );
}

template < class T, class PORT, class PORTNAME, class... PORTNAMES >
void add_port_helper( PORT &port,
                      PORTNAME &&portname,
                      PORTNAMES&&... portnames )
{
    port.template add_port< T, PORTNAME >( portname );
    add_port_helper< T,
                     PORT,
                     PORTNAMES... >( port,
                                     std::forward<
                                     PORTNAMES >( portnames )... );
}


class Port : public PortBase
{
public:
    /**
     * Port - constructor used to construct a standard port
     * object, needs a reference to the parent kernel for
     * the port_info struct
     * @param   k  - raft::kernel*
     */
    Port( raft::kernel * const k ) : PortBase(), kernel( k )
    {
    }

    /**
     * Port - constructor used to construct a port with
     * pre-allocated memory, useful for things like
     * array distribution and reduction
     * @param   k - raft::kernel*
     * @param   ptr - void*
     * @param   nbytes - const std::size_t length in bytes
     */
    Port( raft::kernel * const k,
          void * const ptr,
          const std::size_t nbytes ) :
        PortBase(),
        kernel( k ),
        alloc_ptr( ptr ),
        alloc_ptr_length( nbytes )
    {
    }

    /**
     * ~Port - destructor, deletes the FIFO that was given
     * when the object was initalized.
     */
    virtual ~Port() = default;

    /**
     * addPort - adds and initializes a port for the name
     * given.  Function returns true if added, false if not.
     * Main reason for returning false would be that the
     * port already exists.
     * @param   port_name - const raft::port_key_type
     * @return  bool
     */
    template < class T,
               class... PORTNAMES >
    void addPort( PORTNAMES&&... ports )
    {
        add_port_helper< T, Port, PORTNAMES... >( ( *this ),
                std::forward< PORTNAMES >( ports )... );
    }

    /**
     * addPorts - add ports for an existing buffer, basically
     * allocate buffers in place.  These also won't be able
     * to be resized.
     * @param n_ports - const std::size_t
     */
    template < class T >
    bool addInPlacePorts( const std::size_t n_ports )
    {
        T *existing_buff_t( reinterpret_cast< T* >( alloc_ptr ) );
        std::size_t length( alloc_ptr_length / sizeof( T ) );
        const std::size_t inc( length / n_ports );
        const std::size_t adder( length % n_ports );

        using index_type = std::remove_const_t<decltype(n_ports)>;
        for( index_type index( 0 ); index < n_ports; index++ )
        {
            const std::size_t start_index( index * inc );
            PortInfo pi( typeid( T ),
                         (void*)&( existing_buff_t[ start_index ] ),
                         inc + ( index == (n_ports - 1) ? adder : 0 ),
                         start_index );
            pi.my_kernel = kernel;
            /**
             * To change to "any" efficient name type for
             * RaftLib, we need to make a generic function to
             * still enable this to happen. Let's see if
             * we can simply #define out for now
             */
#if STRING_NAMES
            const auto name( std::to_string( index ) );
#else
            const auto name( index );
#endif
            pi.my_name = name;
            /** gotta initialize the maps to copy stuff to/from **/
            (this)->initializeConstMap< T >( pi );
            (this)->initializeSplit< T >( pi );
            (this)->initializeJoin< T >( pi );
            portmap.map.insert( std::make_pair( name, pi ) );
#if not( STRING_NAMES )
            portmap.name_map.insert(
                    std::make_pair( name,
                                    raft::port_key_name_t( index,
                                                           std::to_string(
                                                               index ) ) ) );
#endif
        }
        return( true );
    }

    /**
     * getPortType - input the port name, and get the hash
     * for the type of the port.  This function is useful
     * for checking the streaming graph to make sure all the
     * ports that are "dynamically" created do in fact have
     * compatible types.
     * @param port_name - const raft::port_key_type
     * @return  const type_index&
     * @throws PortNotFoundException
     */
    const std::type_index& getPortType( const raft::port_key_type &&port_name )
    {
        const auto ret_val( portmap.map.find( port_name ) );
        if( ret_val == portmap.map.cend() )
        {
            const auto actual_port_name = getPortName( port_name );
            throw PortNotFoundException( "Port not found for name \"" +
                                         actual_port_name + "\"" );
        }
        return( (*ret_val).second.type );
    }


#if STRING_NAMES
    virtual FIFO& operator[]( const raft::port_key_type &&port_name )
    {
        //NOTE: We'll need to add a lock here if later
        //we intend to remove ports dynamically as well
        //for the moment however lets just assume we're
        //only adding them
        const auto ret_val( portmap.map.find( port_name ) );
        if( ret_val == portmap.map.cend() )
        {
            throw PortNotFoundException( "Port not found for name \"" +
                                         getPortName( port_name ) + "\"" );
        }
        return( *( (*ret_val).second.getFIFO() ) );
    }
    virtual FIFO& operator[]( const raft::port_key_type &port_name )
    {
        //NOTE: We'll need to add a lock here if later
        //we intend to remove ports dynamically as well
        //for the moment however lets just assume we're
        //only adding them
        const auto ret_val( portmap.map.find( port_name ) );
        if( ret_val == portmap.map.cend() )
        {
            throw PortNotFoundException( "Port not found for name \"" +
                                         getPortName( port_name ) + "\"" );
        }
        return( *( (*ret_val).second.getFIFO() )  );
    }
#else
    /**
     * operator[] - input the port name and get a port
     * if it exists.
     */
    template < class T >
    FIFO& operator[]( const T &&port_name )
    {
<<<<<<< HEAD
        //NOTE: We'll need to add a lock here if later
        //we intend to remove ports dynamically as well
        //for the moment however lets just assume we're
        //only adding them
        const auto ret_val( portmap.map.find( port_name.val ) );
        if( ret_val == portmap.map.cend() )
        {
            throw PortNotFoundException( "Port not found for name \"" +
                                         getPortName( port_name.val ) + "\"" );
        }
        return( *( ( *ret_val ).second.getFIFO() ) );
=======
       //NOTE: We'll need to add a lock here if later
       //we intend to remove ports dynamically as well
       //for the moment however lets just assume we're
       //only adding them
       const auto ret_val( portmap.map.find( port_name.val ) );
       if( ret_val == portmap.map.cend() )
       {
          throw PortNotFoundException( 
             "Port not found for name \""  + std::string( port_name.str ) + "\"" );
       }
       return( *((*ret_val).second.getFIFO())  );
>>>>>>> aca9dd4d
    }

    template < class T >
    FIFO& operator[]( const T &port_name )
    {
       //NOTE: We'll need to add a lock here if later
       //we intend to remove ports dynamically as well
       //for the moment however lets just assume we're
       //only adding them
       const auto ret_val( portmap.map.find( port_name.val ) );
       if( ret_val == portmap.map.cend() )
       {
<<<<<<< HEAD
           throw PortNotFoundException(
              "Port not found for name \"" + getPortName( port_name.val ) + "\"" );
=======
          throw PortNotFoundException( 
             "Port not found for name \""  + std::string( port_name.str ) + "\"" );
>>>>>>> aca9dd4d
       }
       return( *( ( *ret_val ).second.getFIFO() ) );
    }

#endif //end hacks for backwards STRING_NAME compatibility

    /**
     * hasPorts - returns true if any ports exists, false
     * otherwise.
     * @return   bool
     */
    virtual bool hasPorts()
    {
        return( portmap.map.size() > 0 ? true : false );
    }

    /**
     * begin - get the beginning port.
     * @return PortIterator
     */
    virtual PortIterator begin()
    {
        return( PortIterator( &portmap ) );
    }

    /**
     * end - get the end port
     * @return PortIterator
     */
    virtual PortIterator end()
    {
        return( PortIterator( &portmap, portmap.map.size() ) );
    }

    /**
     * count - get the total number of fifos within this port container
     * @return std::size_t
     */
    std::size_t count()
    {
        return( (std::size_t) portmap.map.size() );
    }

    //TODO, get this guy into the private area
    /**
     * add_port - adds and initializes a port for the name
     * given.  Function returns true if added, false if not.
     * Main reason for returning false would be that the
     * port already exists.
     * @param   port_name - const std::string
     * @return  bool
     */
    /**
     * FIXME - needs to have something to check the type of
     * PORTKEY vs. just assuming, maybe add concepts or
     * enable if.
     */
    template < class T, class PORTKEY >
    void add_port( const PORTKEY &port_name )
    {
        /**
         * we'll have to make a port info object first and pass it by copy
         * to the portmap.  Perhaps re-work later with pointers, but for
         * right now this will work and it doesn't necessarily have to
         * be performant since its only executed once.
         */
        PortInfo pi( typeid( T ) );
        pi.my_kernel = kernel;

        pi.my_name =
#if STRING_NAMES
                    port_name
#else
                    port_name.val
#endif
        ;

        (this)->initializeConstMap<T>( pi );
        (this)->initializeSplit< T >( pi );
        (this)->initializeJoin< T >( pi );
        const auto ret_val(
                    portmap.map.insert( std::make_pair(
#if STRING_NAMES
                    port_name
#else
                    port_name.val
#endif
                    ,
                    pi ) ) );

        if( ! ret_val.second )
        {
            throw PortAlreadyExists( "FATAL ERROR: port \"" +
#if STRING_NAMES
                                     getPortName( port_name ) +
#else
                                     getPortName( port_name.val ) +
#endif
<<<<<<< HEAD
                                     "\" already exists!" );
        }
#if not( STRING_NAMES )
        portmap.name_map.insert(
                std::make_pair( port_name.val,
                                raft::port_key_name_t( port_name ) ) );
#endif
        return;
    }


=======
                  ,
                  

                  pi ) ) );

      if( ! ret_val.second )
      {
         throw PortAlreadyExists( "FATAL ERROR: port \"" + std::string( port_name.str ) + "\" already exists!" );
      }
#ifndef STRING_NAMES
         portmap.name_map.insert( std::make_pair( port_name.val, raft::port_key_name_t( port_name ) ) );
#endif         
      return;
   }

    
>>>>>>> aca9dd4d
    /**
     * getPortName - returns the string representation of the port
     * name given. Use this function whenever you want a constant
     * representation of a port name given depending on the verion
     * of RaftLib you compile you could be using 64b integers or
     * strings or some other representation, this makes all those
     * human readable.
     * @param raft::port_key_type - internal representation of port
     * @return std::string - human readable version of a port.
     */
    std::string getPortName( const raft::port_key_type n )
    {
#if STRING_NAMES
        return( n );
#else
        const auto ret_val( portmap.name_map.find( n ) );
        if( ret_val == portmap.name_map.cend() )
        {
            std::stringstream ss;
            ss << "Port not found for name \"" << n << "\"";
            throw PortNotFoundException( ss.str() );
        }
        return( (*ret_val).second.str );
#endif
    }

protected:
    /**
     * initializeConstMap - hack to get around the inability to otherwise
     * initialize a template function where later we don't have the
     * template parameter.  NOTE:  this is a biggy, if we have more
     * FIFO types in the future (i.e., sub-classes of FIFO) then we
     * must create an entry here otherwise bad things will happen.
     * @param   pi - PortInfo&
     */
    template < class T > void initializeConstMap( PortInfo &pi )
    {
        pi.const_map.insert(
           std::make_pair( Type::Heap , std::make_shared< instr_map_t >() ) );

        pi.const_map[ Type::Heap ]->insert(
           std::make_pair( false /** no instrumentation **/,
                           RingBuffer< T, Type::Heap, false >::make_new_fifo
                           ) );
        pi.const_map[ Type::Heap ]->insert(
           std::make_pair( true /** yes instrumentation **/,
                           RingBuffer< T, Type::Heap, true >::make_new_fifo
                           ) );
        /**
         * NOTE: If you define more port resource types, they have
         * to be defined here...otherwise the allocator won't be
         * able to allocate the correct type, size, etc. for the
         * port..and well, it'll be sad.
         */
        return;
    }

    /**
     * initializeSplit - pre-allocate split kernels...saves
     * allocation time later, then all that is needed is to
     * hook them up, and allocate memory for the ports.
     */
    template < class T > void initializeSplit( PortInfo &pi )
    {
        pi.split_func =
            []() -> raft::kernel*
            {
                return( new raft::split< T, roundrobin >() );
            };
        return;
    }

    /**
     * initializeJoin - pre-allocate join kernels...saves
     * allocation time later, takes up minimal space and
     * all that is needed when these are actually used
     * is to allocate memory for the ports which is done
     * by the
     */
    template < class T > void initializeJoin( PortInfo &pi )
    {
        pi.join_func =
            []() -> raft::kernel*
            {
                return( new raft::join< T, roundrobin >() );
            };
        return;
    }

    /**
     * getPortInfo - returns the PortInfo struct for a kernel if we
     * expect it to have a single port.  If there's more than one port
     * this function throws an exception.
     * @return  std::pair< std::string, PortInfo& >
     */
    PortInfo& getPortInfo()
    {
        const auto number_of_ports( portmap.map.size() );
        if( number_of_ports > 1 )
        {
            /**
             * NOTE: This is cought and re-thrown within the
             * runtime within mapbase.hpp so that we can push
             * out the name of the kernel and a bit more info
             */
            throw AmbiguousPortAssignmentException( "One port expected, "
                                                    "more than one found!" );
        }
        else if( number_of_ports == 0 )
        {
            //const auto name( raft::demangle(
            //            typeid( *this->kernel ).name() ) );
            //throw PortNotFoundException( "At least one port must be defined,"
            //                             " none were for kernel class \"" +
            //                             name + "\"" );
            throw PortNotFoundException( "At least one port must be defined" );
        }
        auto pair( portmap.map.begin() );
        return( (*pair).second );
    }

    /**
     * getPortInfoFor - gets port information for the param port
     * throws an exception if the port doesn't exist.
     * @param   port_name - const raft::port_key_type
     * @return  PortInfo&
     */
    PortInfo& getPortInfoFor( const raft::port_key_type port_name )
    {
        const auto ret_val( portmap.map.find( port_name ) );
        if( ret_val == portmap.map.cend() )
        {
            std::stringstream ss;
            ss << "Port not found for name \"" <<
                  getPortName( port_name ) <<
                  "\"";
            throw PortNotFoundException( ss.str() );
        }
        return( (*ret_val).second );
    }

    /**
     * portmap - container struct with all ports.  The
     * mutex should be locked before accessing this structure
     */
    portmap_t portmap;

    /**
     * parent kernel that owns this port
     */
    raft::kernel * kernel = nullptr;

    /**
     * ptr used for in-place allocations, will
     * not be deleted by the map, also should not
     * be modified by the map either.
     */
    void * const alloc_ptr = nullptr;

    /**
     * alloc_ptr_length - length of alloc_ptr in
     * bytes.
     */
    const std::size_t alloc_ptr_length = 0;

    /** we need some friends **/
    friend class MapBase;
    friend class raft::kernel;
    friend class raft::map;
    friend class GraphTools;
    friend class basic_parallel;
    friend class raft::parallel_k;
};

#endif /* END RAFTPORT_HPP */<|MERGE_RESOLUTION|>--- conflicted
+++ resolved
@@ -242,7 +242,6 @@
     template < class T >
     FIFO& operator[]( const T &&port_name )
     {
-<<<<<<< HEAD
         //NOTE: We'll need to add a lock here if later
         //we intend to remove ports dynamically as well
         //for the moment however lets just assume we're
@@ -254,7 +253,11 @@
                                          getPortName( port_name.val ) + "\"" );
         }
         return( *( ( *ret_val ).second.getFIFO() ) );
-=======
+    }
+
+    template < class T >
+    FIFO& operator[]( const T &port_name )
+    {
        //NOTE: We'll need to add a lock here if later
        //we intend to remove ports dynamically as well
        //for the moment however lets just assume we're
@@ -262,30 +265,8 @@
        const auto ret_val( portmap.map.find( port_name.val ) );
        if( ret_val == portmap.map.cend() )
        {
-          throw PortNotFoundException( 
-             "Port not found for name \""  + std::string( port_name.str ) + "\"" );
-       }
-       return( *((*ret_val).second.getFIFO())  );
->>>>>>> aca9dd4d
-    }
-
-    template < class T >
-    FIFO& operator[]( const T &port_name )
-    {
-       //NOTE: We'll need to add a lock here if later
-       //we intend to remove ports dynamically as well
-       //for the moment however lets just assume we're
-       //only adding them
-       const auto ret_val( portmap.map.find( port_name.val ) );
-       if( ret_val == portmap.map.cend() )
-       {
-<<<<<<< HEAD
            throw PortNotFoundException(
               "Port not found for name \"" + getPortName( port_name.val ) + "\"" );
-=======
-          throw PortNotFoundException( 
-             "Port not found for name \""  + std::string( port_name.str ) + "\"" );
->>>>>>> aca9dd4d
        }
        return( *( ( *ret_val ).second.getFIFO() ) );
     }
@@ -384,7 +365,6 @@
 #else
                                      getPortName( port_name.val ) +
 #endif
-<<<<<<< HEAD
                                      "\" already exists!" );
         }
 #if not( STRING_NAMES )
@@ -396,24 +376,6 @@
     }
 
 
-=======
-                  ,
-                  
-
-                  pi ) ) );
-
-      if( ! ret_val.second )
-      {
-         throw PortAlreadyExists( "FATAL ERROR: port \"" + std::string( port_name.str ) + "\" already exists!" );
-      }
-#ifndef STRING_NAMES
-         portmap.name_map.insert( std::make_pair( port_name.val, raft::port_key_name_t( port_name ) ) );
-#endif         
-      return;
-   }
-
-    
->>>>>>> aca9dd4d
     /**
      * getPortName - returns the string representation of the port
      * name given. Use this function whenever you want a constant
@@ -436,7 +398,7 @@
             ss << "Port not found for name \"" << n << "\"";
             throw PortNotFoundException( ss.str() );
         }
-        return( (*ret_val).second.str );
+        return( std::string( (*ret_val).second.str ) );
 #endif
     }
 
