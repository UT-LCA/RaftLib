/**
 * kpair.hpp - 
 * @author: Jonathan Beard
 * @version: Wed Dec  9 11:36:08 2015
 * 
 * Copyright 2015 Jonathan Beard
 * 
 * Licensed under the Apache License, Version 2.0 (the "License");
 * you may not use this file except in compliance with the License.
 * You may obtain a copy of the License at:
 *
 *   http://www.apache.org/licenses/LICENSE-2.0
 *
 * Unless required by applicable law or agreed to in writing, software
 * distributed under the License is distributed on an "AS IS" BASIS,
 * WITHOUT WARRANTIES OR CONDITIONS OF ANY KIND, either express or implied.
 * See the License for the specific language governing permissions and
 * limitations under the License.
 */
#ifndef _KPAIR_HPP_
#define _KPAIR_HPP_  1

#include <string>
#include <vector>
#include "kset.tcc"
#include "portorder.hpp"
#include "defs.hpp"



namespace raft
{
    class kernel;
    class kernel_wrapper;
    class map;
}

class kpair;

template < class T, int N > struct PairBase
{
    constexpr PairBase( T &t ) : value( t ){};
    virtual ~PairBase() = default;

    T &value;
};


using LOoOkpair = PairBase< raft::kernel, 0 >; 
using ROoOkpair = PairBase< kpair,        0 >;


class kpair
{
public:
    kpair( raft::kernel &a, 
           raft::kernel &b,
           const bool split,
           const bool join );
    
    kpair( raft::kernel &a, 
           raft::kernel_wrapper &b,
           const bool split,
           const bool join );
    
    kpair( raft::kernel_wrapper &a, 
           raft::kernel &b,
           const bool split,
           const bool join );
    
    kpair( raft::kernel_wrapper &a, 
           raft::kernel_wrapper &b,
           const bool split,
           const bool join );

    kpair( kpair &a,
           raft::kernel  &b,
           const bool split,
           const bool join );
    
    kpair( kpair &a,
           raft::kernel_wrapper  &b,
           const bool split,
           const bool join );

    kpair( raft::kernel &a,
           kpair        &n,
           const bool   split,
           const bool   join );
    
    kpair( raft::kernel_wrapper &a,
           kpair        &n,
           const bool   split,
           const bool   join );

    kpair( kpair &a,
           kpair &b,
           const bool split,
           const bool join );

    kpair( raft::basekset &a,
           kpair &b,
           const bool split,
           const bool join );
    
    kpair( raft::basekset   &a,
           raft::kernel     &b,
           const bool       split,
           const bool       join );

    kpair( raft::basekset &a,
           raft::basekset &b );

    kpair( kpair &a,
           raft::basekset &b,
           const bool split,
           const bool join );

    kpair( raft::kernel     &a,
           raft::basekset   &b,
           const bool       split,
           const bool       join );

    kpair( raft::kernel &a, raft::kernel &b );
    
    kpair( raft::kernel &a, 
           raft::kernel_wrapper &b );
    
    kpair( raft::kernel_wrapper &a, 
           raft::kernel  &b );

    kpair( raft::kernel_wrapper &a, 
           raft::kernel_wrapper &b );
    
    void setOoO() noexcept;

    virtual ~kpair()
    {
        /**
         * delete the kset structures, everything else
         * is deleted by the map structure
         */
         delete( src_kset );
         src_kset = nullptr;
         delete( dst_kset );
         dst_kset = nullptr;
    }

protected:
    kpair                       *next          = nullptr;
    kpair                       *head          = nullptr;
    raft::kernel                *src           = nullptr;
    bool                         has_src_name  = false;
    /** vector to accomodate kset structures **/
    std::vector< std::string >   src_name;
    raft::kernel                *dst           = nullptr;
    bool                         has_dst_name  = false;
    /** vector to accomodate kset structures **/
    std::vector< std::string >   dst_name;
    /** created via getCopy so these need to be deleted **/
    raft::basekset  *src_kset     = nullptr;
    raft::basekset  *dst_kset     = nullptr;
         
    
    bool             split_to      = false;
    core_id_t        src_out_count = 0;
    bool             join_from     = false;
    core_id_t        dst_in_count  = 0;

<<<<<<< HEAD
    bool             out_of_order  = false;
    raft::parallel::type    context_type  = raft::parallel::system;  
    
    
=======
    bool          out_of_order  = false;
>>>>>>> 0fe21ec4
    friend class raft::map;
};



kpair& operator >> ( raft::kernel &a,  raft::kernel &b  );
kpair& operator >> ( raft::kernel_wrapper &&a, raft::kernel_wrapper &&b );
kpair& operator >> ( raft::kernel &a, raft::kernel_wrapper &&w );

kpair& operator >> ( kpair &a, raft::kernel &b );
kpair& operator >> ( kpair &a, raft::kernel_wrapper &&w );

LOoOkpair& operator >> ( raft::kernel &a, const raft::order::spec &&order );
kpair&     operator >> ( LOoOkpair &a, raft::kernel &b );
kpair&     operator >> ( LOoOkpair &a, raft::kernel_wrapper &&w );

ROoOkpair& operator >> ( kpair &a, const raft::order::spec &&order );
kpair&     operator >> ( ROoOkpair &a, raft::kernel &b );
kpair&     operator >> ( ROoOkpair &a, raft::kernel_wrapper &&w );


kpair& operator <= ( raft::kernel &a, raft::kernel  &b );
kpair& operator <= ( raft::kernel_wrapper &&a, raft::kernel_wrapper &&b );
kpair& operator <= ( raft::kernel &a,  kpair &b );
kpair& operator <= ( raft::kernel_wrapper &&w, kpair &b );

kpair& operator >= ( kpair &a, raft::kernel &b );
kpair& operator >= ( kpair &a, raft::kernel_wrapper &&w );
kpair& operator >= ( kpair &a, kpair &b );

kpair& operator >= ( raft::kernel &a, kpair &b );
kpair& operator >= ( raft::kernel_wrapper &&w, kpair &b );

<<<<<<< HEAD

kpair& operator <= ( raft::kernel &a, raft::basekset &&b );
kpair& operator >> ( RParaPair &a, const raft::parallel::type &&type );
=======
>>>>>>> 0fe21ec4

kpair& operator >> ( raft::basekset &&a, raft::kernel &b );
kpair& operator >> ( raft::basekset &&a, raft::basekset &&b );
/**
 * this case looks like this:
 * m += raft::kset( g0, g1, g2 ) >= j;
 */
kpair& operator >= ( raft::basekset &&a, raft::kernel &b );
/**
 * this case looks like this:
 * m += raft::kset( g0, g1, g2 ) >= j >> print;
 * due to >> operator precendent in c++
 */
kpair& operator >= ( raft::basekset &&a, kpair &b ); 
#endif /* END _KPAIR_HPP_ */<|MERGE_RESOLUTION|>--- conflicted
+++ resolved
@@ -167,14 +167,8 @@
     bool             join_from     = false;
     core_id_t        dst_in_count  = 0;
 
-<<<<<<< HEAD
     bool             out_of_order  = false;
     raft::parallel::type    context_type  = raft::parallel::system;  
-    
-    
-=======
-    bool          out_of_order  = false;
->>>>>>> 0fe21ec4
     friend class raft::map;
 };
 
@@ -208,12 +202,9 @@
 kpair& operator >= ( raft::kernel &a, kpair &b );
 kpair& operator >= ( raft::kernel_wrapper &&w, kpair &b );
 
-<<<<<<< HEAD
 
 kpair& operator <= ( raft::kernel &a, raft::basekset &&b );
 kpair& operator >> ( RParaPair &a, const raft::parallel::type &&type );
-=======
->>>>>>> 0fe21ec4
 
 kpair& operator >> ( raft::basekset &&a, raft::kernel &b );
 kpair& operator >> ( raft::basekset &&a, raft::basekset &&b );
