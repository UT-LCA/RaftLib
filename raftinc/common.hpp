/**
 * common.hpp - static helper functions of various types
 * @author: Jonathan Beard
 * @version: Sun May 10 19:10:06 2015
 *
 * Copyright 2015 Jonathan Beard
 *
 * Licensed under the Apache License, Version 2.0 (the "License");
 * you may not use this file except in compliance with the License.
 * You may obtain a copy of the License at:
 *
 *   http://www.apache.org/licenses/LICENSE-2.0
 *
 * Unless required by applicable law or agreed to in writing, software
 * distributed under the License is distributed on an "AS IS" BASIS,
 * WITHOUT WARRANTIES OR CONDITIONS OF ANY KIND, either express or implied.
 * See the License for the specific language governing permissions and
 * limitations under the License.
 */
#ifndef RAFTCOMMON_HPP
#define RAFTCOMMON_HPP  1
#include <string>
#include <cstdlib>
#include <cassert>
#include <functional>
#include <typeinfo>

#include "defs.hpp"
#include "demangle.hpp"

class common
{
public:
/**
 * __printClassName - helper function for below function,
 * basically see the more complete docs below for the delta,
 * the string passed to this function should be the name
 * of the class from either the typeinfo or typeid( xx ).name()
 * call.
 */
static std::string __printClassName( const std::string &&obj_name )
{
    return( raft::demangle( obj_name.c_str() ) );
}

static std::string printClassNameFromStr( const std::string &&str )
{
    return( common::__printClassName( std::move( str ) ) );
}

/**
 * pringClassName - takes in a class reference and
 * prints the class name using cxx-demangle.  I basically
 * got tired of typing all the error checking code over
 * and over so here's a simplified interface for it.
 * @param k - Class reference for which you want the class.
 * @returns std::string
 */
template < class K > static
std::string printClassName( K &k )
{
    return( common::__printClassName( typeid( k ).name() ) );
}


#if STRING_NAMES
/**
 * convert_arr - used to convert the forwared parameter pack
 * to something that's non const
 */
template < class... F >
constexpr static auto convert_arr( F&&... t )
<<<<<<< HEAD
#ifdef STRING_NAMES
    -> std::array< std::string, sizeof...(F) >
#else
    -> std::array<
        std::reference_wrapper< F >,
        sizeof...(F)
        >
#endif
=======
>>>>>>> aca9dd4d
{
    
    return( std::to_array( std::forward< F >( t )... ) );
}
#endif /* END STRING_NAMES */


};

#endif /* END RAFTCOMMON_HPP */<|MERGE_RESOLUTION|>--- conflicted
+++ resolved
@@ -63,29 +63,22 @@
 }
 
 
-#if STRING_NAMES
 /**
  * convert_arr - used to convert the forwared parameter pack
  * to something that's non const
  */
 template < class... F >
 constexpr static auto convert_arr( F&&... t )
-<<<<<<< HEAD
-#ifdef STRING_NAMES
+#if STRING_NAMES
     -> std::array< std::string, sizeof...(F) >
+#endif
+{
+#if STRING_NAMES
+    return { std::forward< F >( t )... };
 #else
-    -> std::array<
-        std::reference_wrapper< F >,
-        sizeof...(F)
-        >
+    return( std::to_array( std::forward< F >( t )... ) );
 #endif
-=======
->>>>>>> aca9dd4d
-{
-    
-    return( std::to_array( std::forward< F >( t )... ) );
 }
-#endif /* END STRING_NAMES */
 
 
 };
